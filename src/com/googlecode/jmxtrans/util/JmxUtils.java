package com.googlecode.jmxtrans.util;

import java.io.File;
import java.io.IOException;
import java.io.InputStream;
import java.lang.management.ManagementFactory;
import java.lang.reflect.Array;
import java.rmi.UnmarshalException;
import java.util.ArrayList;
import java.util.HashMap;
import java.util.HashSet;
import java.util.List;
import java.util.Map;
import java.util.Map.Entry;
import java.util.Set;
import java.util.concurrent.Callable;
import java.util.concurrent.ExecutorService;
import java.util.concurrent.Executors;
import java.util.concurrent.TimeUnit;

import javax.management.Attribute;
import javax.management.AttributeList;
import javax.management.MBeanAttributeInfo;
import javax.management.MBeanInfo;
import javax.management.MBeanServer;
import javax.management.MBeanServerConnection;
import javax.management.ObjectInstance;
import javax.management.ObjectName;
import javax.management.openmbean.CompositeData;
import javax.management.openmbean.CompositeDataSupport;
import javax.management.openmbean.CompositeType;
import javax.management.openmbean.TabularDataSupport;
import javax.management.remote.JMXConnector;
import javax.management.remote.JMXConnectorFactory;
import javax.management.remote.JMXServiceURL;
import javax.naming.Context;

import org.apache.commons.lang.StringUtils;
import org.apache.commons.pool.KeyedObjectPool;
import org.apache.commons.pool.impl.GenericKeyedObjectPool;
import org.codehaus.jackson.JsonParseException;
import org.codehaus.jackson.map.JsonMappingException;
import org.codehaus.jackson.map.ObjectMapper;
import org.codehaus.jackson.map.ObjectWriter;
import org.codehaus.jackson.map.SerializationConfig.Feature;
import org.slf4j.Logger;
import org.slf4j.LoggerFactory;

import com.googlecode.jmxtrans.OutputWriter;
import com.googlecode.jmxtrans.model.JmxProcess;
import com.googlecode.jmxtrans.model.Query;
import com.googlecode.jmxtrans.model.Result;
import com.googlecode.jmxtrans.model.Server;

/**
 * The worker code.
 *
 * @author jon
 */
public class JmxUtils {

	private static final Logger log = LoggerFactory.getLogger(JmxUtils.class);

    /**
	 * Merges two lists of servers (and their queries). Based on the equality of both sets of objects.
	 * Public for testing purposes.
	 */
	public static void mergeServerLists(List<Server> existing, List<Server> adding) {
		for (Server server : adding) {
			if (existing.contains(server)) {
				Server found = existing.get(existing.indexOf(server));

				List<Query> queries = server.getQueries();
				for (Query q : queries) {
					try {
						// no need to check for existing since this method already does that
						found.addQuery(q);
					} catch (ValidationException ex) {
						// catching this exception because we don't want to stop processing
						log.error("Error adding query: " + q + " to server" + server, ex);
					}
				}
			} else {
				existing.add(server);
			}
		}
	}

	/**
	 * Either invokes the queries multithreaded (max threads == server.getMultiThreaded())
	 * or invokes them one at a time.
	 */
	public static void processQueriesForServer(final MBeanServerConnection mbeanServer, Server server) throws Exception {

		if (server.isQueriesMultiThreaded()) {
			ExecutorService service = null;
			try {
				service = Executors.newFixedThreadPool(server.getNumQueryThreads());
				if (log.isDebugEnabled()) {
					log.debug("----- Creating " + server.getQueries().size() + " query threads");
				}

				List<Callable<Object>> threads = new ArrayList<Callable<Object>>(server.getQueries().size());
				for (Query query : server.getQueries()) {
					query.setServer(server);
					ProcessQueryThread pqt = new ProcessQueryThread(mbeanServer, query);
					threads.add(Executors.callable(pqt));
				}

				service.invokeAll(threads);

			} finally {
				shutdownAndAwaitTermination(service);
			}
		} else {
			for (Query query : server.getQueries()) {
				query.setServer(server);
				processQuery(mbeanServer, query);
			}
		}
	}

	/**
	 * Copied from the Executors javadoc.
	 */
	private static void shutdownAndAwaitTermination(ExecutorService service) {
		service.shutdown(); // Disable new tasks from being submitted
		try {
			// Wait a while for existing tasks to terminate
			if (!service.awaitTermination(60, TimeUnit.SECONDS)) {
				service.shutdownNow(); // Cancel currently executing tasks
				// Wait a while for tasks to respond to being cancelled
				if (!service.awaitTermination(60, TimeUnit.SECONDS)) {
					log.error("Pool did not terminate");
				}
			}
		} catch (InterruptedException ie) {
			// (Re-)Cancel if current thread also interrupted
			service.shutdownNow();
			// Preserve interrupt status
			Thread.currentThread().interrupt();
		}
	}

	/**
	 * Executes either a getAttribute or getAttributes query.
	 */
	public static class ProcessQueryThread implements Runnable {
		private MBeanServerConnection mbeanServer;
		private Query query;

		public ProcessQueryThread(MBeanServerConnection mbeanServer, Query query) {
			this.mbeanServer = mbeanServer;
			this.query = query;
		}

		public void run() {
			try {
				processQuery(this.mbeanServer, this.query);
			} catch (Exception e) {
				log.error("Error executing query", e);
				throw new RuntimeException(e);
			}
		}
	}

	/**
	 * Responsible for processing individual Queries.
	 */
	public static void processQuery(MBeanServerConnection mbeanServer, Query query) throws Exception {

		ObjectName oName = new ObjectName(query.getObj());

		Set<ObjectName> queryNames = mbeanServer.queryNames(oName, null);
		for (ObjectName queryName : queryNames) {

			List<Result> resList = new ArrayList<Result>();

			MBeanInfo info = mbeanServer.getMBeanInfo(queryName);
			ObjectInstance oi = mbeanServer.getObjectInstance(queryName);

			List<String> queryAttributes = query.getAttr();
			if ((queryAttributes == null) || (queryAttributes.size() == 0)) {
				MBeanAttributeInfo[] attrs = info.getAttributes();
				for (MBeanAttributeInfo attrInfo : attrs) {
					query.addAttr(attrInfo.getName());
				}
			}

			try {
				if ((query.getAttr() != null) && (query.getAttr().size() > 0)) {
					if (log.isDebugEnabled()) {
						log.debug("Executing queryName: " + queryName.getCanonicalName() + " from query: " + query);
					}

					AttributeList al = mbeanServer.getAttributes(queryName, query.getAttr().toArray(new String[query.getAttr().size()]));
					for (Attribute attribute : al.asList()) {
						getResult(resList, info, oi, attribute, query);
					}

					query.setResults(resList);

					// Now run the OutputWriters.
					runOutputWritersForQuery(query);

					if (log.isDebugEnabled()) {
						log.debug("Finished running outputWriters for query: " + query);
					}
				}
			} catch (UnmarshalException ue) {
				if ((ue.getCause() != null) && (ue.getCause() instanceof ClassNotFoundException)) {
					log.debug("Bad unmarshall, continuing. This is probably ok and due to something like this: " +
							"http://ehcache.org/xref/net/sf/ehcache/distribution/RMICacheManagerPeerListener.html#52", ue.getMessage());
				}
			}
		}

	}

	/**
	 * Populates the Result objects. This is a recursive function. Query contains the
	 * keys that we want to get the values of.
	 */
	private static void getResult(List<Result> resList, MBeanInfo info, ObjectInstance oi, String attributeName, CompositeData cds, Query query) {
		CompositeType t = cds.getCompositeType();

		Result r = getNewResultObject(info, oi, attributeName, query);

		Set<String> keys = t.keySet();
		for (String key : keys) {
			Object value = cds.get(key);
			if (value instanceof TabularDataSupport) {
				TabularDataSupport tds = (TabularDataSupport) value;
				processTabularDataSupport(resList, info, oi, r, attributeName + "." + key, tds, query);
				r.addValue(key, value.toString());
			} else if (value instanceof CompositeDataSupport) {
				// now recursively go through everything.
				CompositeDataSupport cds2 = (CompositeDataSupport) value;
				getResult(resList, info, oi, attributeName, cds2, query);
				return; // because we don't want to add to the list yet.
			} else {
				r.addValue(key, value.toString());
			}
		}
		resList.add(r);
	}

	/** */
	private static void processTabularDataSupport(List<Result> resList, MBeanInfo info, ObjectInstance oi, Result r, String attributeName, TabularDataSupport tds, Query query) {
		Set<Entry<Object,Object>> entries = tds.entrySet();
		for (Entry<Object, Object> entry : entries) {
			Object entryKeys = entry.getKey();
			if (entryKeys instanceof List) {
				// ie: attributeName=LastGcInfo.Par Survivor Space
				// i haven't seen this be smaller or larger than List<1>, but might as well loop it.
				StringBuilder sb = new StringBuilder();
				for (Object entryKey : (List<?>)entryKeys) {
					sb.append(".");
					sb.append(entryKey);
				}
				String attributeName2 = sb.toString();
				Object entryValue = entry.getValue();
				if (entryValue instanceof CompositeDataSupport) {
					getResult(resList, info, oi, attributeName + attributeName2, (CompositeDataSupport)entryValue, query);
				} else {
					throw new RuntimeException("!!!!!!!!!! Please file a bug: http://code.google.com/p/jmxtrans/issues/entry entryValue is: " + entryValue.getClass().getCanonicalName());
				}
			} else {
				throw new RuntimeException("!!!!!!!!!! Please file a bug: http://code.google.com/p/jmxtrans/issues/entry entryKeys is: " + entryKeys.getClass().getCanonicalName());
			}
		}
	}

	/**
	 * Builds up the base Result object
	 */
	private static Result getNewResultObject(MBeanInfo info, ObjectInstance oi, String attributeName, Query query) {
		Result r = new Result(attributeName);
		r.setQuery(query);
		r.setClassName(info.getClassName());
		r.setTypeName(oi.getObjectName().getCanonicalKeyPropertyListString());
		return r;
	}

	/**
	 * Used when the object is effectively a java type
	 */
	private static void getResult(List<Result> resList, MBeanInfo info, ObjectInstance oi, Attribute attribute, Query query) {
		Object value = attribute.getValue();
		if (value != null) {
			if (value instanceof CompositeDataSupport) {
				getResult(resList, info, oi, attribute.getName(), (CompositeData) value, query);
			} else if (value instanceof CompositeData[]) {
				for (CompositeData cd : (CompositeData[])value) {
					getResult(resList, info, oi, attribute.getName(), cd, query);
				}
			} else if (value instanceof ObjectName[]) {
				Result r = getNewResultObject(info, oi, attribute.getName(), query);
				for (ObjectName obj : (ObjectName[])value) {
					r.addValue(obj.getCanonicalName(), obj.getKeyPropertyListString());
				}
				resList.add(r);
			} else if (value.getClass().isArray()) {
				// OMFG: this is nutty. some of the items in the array can be primitive! great interview question!
				Result r = getNewResultObject(info, oi, attribute.getName(), query);
				for (int i = 0; i < Array.getLength(value); i++) {
					Object val = Array.get(value, i);
					r.addValue(attribute.getName() + "." + i, val);
				}
				resList.add(r);
			} else if (value instanceof TabularDataSupport) {
				TabularDataSupport tds = (TabularDataSupport) value;
				Result r = getNewResultObject(info, oi, attribute.getName(), query);
				processTabularDataSupport(resList, info, oi, r, attribute.getName(), tds, query);
				resList.add(r);
			} else {
				Result r = getNewResultObject(info, oi, attribute.getName(), query);
				r.addValue(attribute.getName(), value.toString());
				resList.add(r);
			}
		}
	}

	/** */
	private static void runOutputWritersForQuery(Query query) throws Exception {
		List<OutputWriter> writers = query.getOutputWriters();
		if (writers != null) {
			for (OutputWriter writer : writers) {
				writer.doWrite(query);
			}
		}
	}

	/**
	 * Helper method for connecting to a Server. You need to close the resulting connection.
	 */
	public static JMXConnector getServerConnection(Server server) throws Exception {
        if (server.isLocal()) {
            MBeanServer mbeanServer = server.getLocalMBeanServer();
            return new LocalJMXConnector(mbeanServer);
        }
		JMXServiceURL url = new JMXServiceURL(server.getUrl());

		if (server.getProtocolProviderPackages() != null && server.getProtocolProviderPackages().contains("weblogic"))
			return JMXConnectorFactory.connect(url, getWebLogicEnvironment(server));
		else
			return JMXConnectorFactory.connect(url, getEnvironment(server));

	}

    /**
	 * Generates the proper username/password environment for JMX connections.
	 */
	public static Map<String, String> getWebLogicEnvironment(Server server) {
		Map<String, String> environment = new HashMap<String, String>();
		String username = server.getUsername();
		String password = server.getPassword();
		if ((username != null) && (password != null)) {
			environment.put(JMXConnectorFactory.PROTOCOL_PROVIDER_PACKAGES, server.getProtocolProviderPackages());
			environment.put(Context.SECURITY_PRINCIPAL, username);
			environment.put(Context.SECURITY_CREDENTIALS, password);
		}
		return environment;
	}

	/**
	 * Generates the proper username/password environment for JMX connections.
	 */
	public static Map<String, String[]> getEnvironment(Server server) {
		Map<String, String[]> environment = new HashMap<String, String[]>();
		String username = server.getUsername();
		String password = server.getPassword();
		if ((username != null) && (password != null)) {
			String[] credentials = new String[2];
			credentials[0] = username;
			credentials[1] = password;

			environment.put(JMXConnector.CREDENTIALS, credentials);
		}
		return environment;
	}

	/**
	 * Either invokes the servers multithreaded (max threads == jmxProcess.getMultiThreaded())
	 * or invokes them one at a time.
	 */
	public static void execute(JmxProcess process) throws Exception {

		List<JMXConnector> conns = new ArrayList<JMXConnector>();

		if (process.isServersMultiThreaded()) {
			ExecutorService service = null;
			try {
				service = Executors.newFixedThreadPool(process.getNumMultiThreadedServers());
				for (Server server : process.getServers()) {
					JMXConnector conn = JmxUtils.getServerConnection(server);
					conns.add(conn);
					service.execute(new ProcessServerThread(server, conn));
				}
				service.shutdown();
			} finally {
				try {
					service.awaitTermination(1000 * 60, TimeUnit.SECONDS);
				} catch (InterruptedException ex) {
					log.error("Error shutting down execution.", ex);
				}
			}
		} else {
			for (Server server : process.getServers()) {
				JMXConnector conn = JmxUtils.getServerConnection(server);
				conns.add(conn);
				processServer(server, conn);
			}
		}

		for (JMXConnector conn : conns) {
			try {
				conn.close();
			} catch (Exception ex) {
				log.error("Error closing connection.", ex);
			}
		}
	}

	/**
	 * Executes either a getAttribute or getAttributes query.
	 */
	public static class ProcessServerThread implements Runnable {
		private Server server;
		private JMXConnector conn;

		public ProcessServerThread(Server server, JMXConnector conn) {
			this.server = server;
			this.conn = conn;
		}

		public void run() {
			try {
				processServer(this.server, this.conn);
			} catch (Exception e) {
				throw new RuntimeException(e);
			}
		}
	}

	/**
	 * Does the work for processing a Server object.
	 */
	public static void processServer(Server server, JMXConnector conn) throws Exception {
//		try {
			MBeanServerConnection mbeanServer = conn.getMBeanServerConnection();
			JmxUtils.processQueriesForServer(mbeanServer, server);
//		} catch (IOException e) {
//			log.error("Problem processing queries for server: " + server.getHost() + ":" + server.getPort(), e);
//		} finally {
//			if (conn != null) {
//				conn.close();
//			}
//		}
	}

	/**
	 * Utility function good for testing things. Prints out the json
	 * tree of the JmxProcess.
	 */
	public static void printJson(JmxProcess process) throws Exception {
		ObjectMapper mapper = new ObjectMapper();
		mapper.getSerializationConfig().set(Feature.WRITE_NULL_MAP_VALUES, false);
		System.out.println(mapper.writeValueAsString(process));
	}

	/**
	 * Utility function good for testing things. Prints out the json
	 * tree of the JmxProcess.
	 */
	public static void prettyPrintJson(JmxProcess process) throws Exception {
		ObjectMapper mapper = new ObjectMapper();
		mapper.getSerializationConfig().set(Feature.WRITE_NULL_MAP_VALUES, false);
		ObjectWriter writer = mapper.defaultPrettyPrintingWriter();
		System.out.println(writer.writeValueAsString(process));
	}

	/**
	 * Uses jackson to load json configuration from a File into a full object
	 * tree representation of that json.
	 */
	public static JmxProcess getJmxProcess(File file) throws JsonParseException, JsonMappingException, IOException {
		ObjectMapper mapper = new ObjectMapper();
		JmxProcess jmx = mapper.readValue(file, JmxProcess.class);
		jmx.setName(file.getName());
		return jmx;
	}

	/**
	 * Uses jackson to load json configuration from a File into a full object
	 * tree representation of that json.
	 */
	public static JmxProcess getJmxProcess(String name, InputStream in) throws JsonParseException, JsonMappingException, IOException {
		ObjectMapper mapper = new ObjectMapper();
		JmxProcess jmx = mapper.readValue(in, JmxProcess.class);
		jmx.setName(name);
		return jmx;
	}

	/**
	 * Useful for figuring out if an Object is a number.
	 */
	public static boolean isNumeric(Object value) {
		return (((value instanceof String) && isNumeric((String)value)) ||
				(value instanceof Number) || (value instanceof Integer) ||
				(value instanceof Long) || (value instanceof Double) || (value instanceof Float));
	}

	/**
	 * <p>Checks if the String contains only unicode digits.
	 * A decimal point is a digit and returns true.</p>
	 *
	 * <p><code>null</code> will return <code>false</code>.
	 * An empty String ("") will return <code>true</code>.</p>
	 *
	 * <pre>
	 * StringUtils.isNumeric(null)   = false
	 * StringUtils.isNumeric("")     = true
	 * StringUtils.isNumeric("  ")   = false
	 * StringUtils.isNumeric("123")  = true
	 * StringUtils.isNumeric("12 3") = false
	 * StringUtils.isNumeric("ab2c") = false
	 * StringUtils.isNumeric("12-3") = false
	 * StringUtils.isNumeric("12.3") = true
	 * </pre>
	 *
	 * @param str  the String to check, may be null
	 * @return <code>true</code> if only contains digits, and is non-null
	 */
	public static boolean isNumeric(String str) {
		if (str == null) {
			return false;
		}
		int sz = str.length();
		for (int i = 0; i < sz; i++) {
			char cat = str.charAt(i);
			if (cat == '.') {
				continue;
			} else if (Character.isDigit(cat) == false) {
				return false;
			}
		}
		return true;
	}

	/**
	 * Helper method which returns a default PoolMap.
	 *
	 * TODO: allow for more configuration options?
	 */
	public static Map<String, KeyedObjectPool> getDefaultPoolMap() {
		Map<String, KeyedObjectPool> poolMap = new HashMap<String, KeyedObjectPool>();

		GenericKeyedObjectPool pool = new GenericKeyedObjectPool(new SocketFactory());
		pool.setTestOnBorrow(true);
		pool.setMaxActive(-1);
		pool.setMaxIdle(-1);
		pool.setTimeBetweenEvictionRunsMillis(1000 * 60 * 5);
		pool.setMinEvictableIdleTimeMillis(1000 * 60 * 5);

		poolMap.put(Server.SOCKET_FACTORY_POOL, pool);

		GenericKeyedObjectPool jmxPool = new GenericKeyedObjectPool(new JmxConnectionFactory());
		jmxPool.setTestOnBorrow(true);
		jmxPool.setMaxActive(-1);
		jmxPool.setMaxIdle(-1);
		jmxPool.setTimeBetweenEvictionRunsMillis(1000 * 60 * 5);
		jmxPool.setMinEvictableIdleTimeMillis(1000 * 60 * 5);

		poolMap.put(Server.JMX_CONNECTION_FACTORY_POOL, jmxPool);

		GenericKeyedObjectPool dsPool = new GenericKeyedObjectPool(new DatagramSocketFactory());
		dsPool.setTestOnBorrow(true);
		dsPool.setMaxActive(-1);
		dsPool.setMaxIdle(-1);
		dsPool.setTimeBetweenEvictionRunsMillis(1000 * 60 * 5);
		dsPool.setMinEvictableIdleTimeMillis(1000 * 60 * 5);

		poolMap.put(Server.DATAGRAM_SOCKET_FACTORY_POOL, dsPool);

		return poolMap;
	}

	public static String getKeyString(Query query, Result result, Entry<String, Object> values, List<String> typeNames, String rootPrefix) {
		String keyStr = null;
		if (values.getKey().startsWith(result.getAttributeName())) {
			keyStr = values.getKey();
		} else {
			keyStr = result.getAttributeName() + "." + values.getKey();
		}

		String alias = null;
		if (query.getServer().getAlias() != null) {
			alias = query.getServer().getAlias();
		} else {
			alias = query.getServer().getHost() + "_" + query.getServer().getPort();
			alias = cleanupStr(alias);
		}

		StringBuilder sb = new StringBuilder();
		if (rootPrefix != null) {
			sb.append(rootPrefix);
			sb.append(".");
		}
		sb.append(alias);
		sb.append(".");

		// Allow people to use something other than the classname as the output.
		if (result.getClassNameAlias() != null) {
			sb.append(result.getClassNameAlias());
		} else {
			sb.append(cleanupStr(result.getClassName()));
		}

		sb.append(".");

		String typeName = cleanupStr(getConcatedTypeNameValues(query, typeNames, result.getTypeName()));
		if (typeName != null) {
			sb.append(typeName);
			sb.append(".");
		}
		sb.append(cleanupStr(keyStr));

		return sb.toString();
	}

	public static String getKeyString2(Query query, Result result, Entry<String, Object> values, List<String> typeNames, String rootPrefix) {
		String keyStr = null;
		if (values.getKey().startsWith(result.getAttributeName())) {
			keyStr = values.getKey();
		} else {
			keyStr = result.getAttributeName() + "." + values.getKey();
		}

		StringBuilder sb = new StringBuilder();

		// Allow people to use something other than the classname as the output.
		if (result.getClassNameAlias() != null) {
			sb.append(result.getClassNameAlias());
		} else {
			sb.append(cleanupStr(result.getClassName()));
		}

		sb.append(".");

		String typeName = cleanupStr(getConcatedTypeNameValues(query, typeNames, result.getTypeName()));
		if (typeName != null) {
			sb.append(typeName);
			sb.append(".");
		}
		sb.append(cleanupStr(keyStr));

		return sb.toString();
	}


<<<<<<< HEAD
    /**
=======
	/**
>>>>>>> 96cc5489
	 * Replaces all . with _ and removes all spaces and double/single quotes.
	 */
	public static String cleanupStr(String name) {
		if (name == null) {
			return null;
		}
		String clean = name.replace(".", "_");
		clean = clean.replace(" ", "");
		clean = clean.replace("\"", "");
		clean = clean.replace("'", "");
		return clean;
	}

	/**
	 * Given a typeName string, get the first match from the typeNames setting.
	 * In other words, suppose you have:
	 *
	 * typeName=name=PS Eden Space,type=MemoryPool
	 *
	 * If you addTypeName("name"), then it'll retrieve 'PS Eden Space' from the string
	 */
	public static String getConcatedTypeNameValues(List<String> typeNames, String typeNameStr) {
		if ((typeNames == null) || (typeNames.size() == 0)) {
			return null;
		}
		String[] tokens = typeNameStr.split(",");
		StringBuilder sb = new StringBuilder();
		for (String key : typeNames) {
			String result = getTypeNameValue(key, tokens);
			if (result != null) {
				sb.append(result);
				sb.append("_");
			}
		}
		return StringUtils.chomp(sb.toString(), "_");
	}


<<<<<<< HEAD
    /**
   	 * Given a typeName string, get the first match from the typeNames setting.
   	 * In other words, suppose you have:
   	 *
   	 * typeName=name=PS Eden Space,type=MemoryPool
   	 *
   	 * If you addTypeName("name"), then it'll retrieve 'PS Eden Space' from the string
   	 */
    public static String getConcatedTypeNameValues(Query query, List<String> typeNames, String typeName) {
        Set<String> queryTypeNames = query.getTypeNames();
        if (queryTypeNames != null && queryTypeNames.size() > 0) {
            List<String> allNames = new ArrayList<String>(queryTypeNames);
            for (String name : typeNames) {
                if (!allNames.contains(name)) {
                    allNames.add(name);
                }
            }
            return getConcatedTypeNameValues(allNames, typeName);
        } else {
            return getConcatedTypeNameValues(typeNames, typeName);
        }
    }
=======
	/**
	 * Given a typeName string, get the first match from the typeNames setting.
	 * In other words, suppose you have:
	 *
	 * typeName=name=PS Eden Space,type=MemoryPool
	 *
	 * If you addTypeName("name"), then it'll retrieve 'PS Eden Space' from the
	 * string
	 */
	public static String getConcatedTypeNameValues(Query query, List<String> typeNames, String typeName) {
		Set<String> queryTypeNames = query.getTypeNames();
		if (queryTypeNames != null && queryTypeNames.size() > 0) {
			List<String> allNames = new ArrayList<String>(queryTypeNames);
			for (String name : typeNames) {
				if (!allNames.contains(name)) {
					allNames.add(name);
				}
			}
			return getConcatedTypeNameValues(allNames, typeName);
		} else {
			return getConcatedTypeNameValues(typeNames, typeName);
		}
	}

>>>>>>> 96cc5489
	/** */
	private static String getTypeNameValue(String typeName, String[] tokens) {
		boolean foundIt = false;
		for (String token : tokens) {
			String[] keys = token.split("=");
			for (String key : keys) {
				// we want the next item in the array.
				if (foundIt) {
					return key;
				}
				if (typeName.equals(key)) {
					foundIt = true;
				}
			}
		}
		return null;
	}

}<|MERGE_RESOLUTION|>--- conflicted
+++ resolved
@@ -2,13 +2,10 @@
 
 import java.io.File;
 import java.io.IOException;
-import java.io.InputStream;
-import java.lang.management.ManagementFactory;
 import java.lang.reflect.Array;
 import java.rmi.UnmarshalException;
 import java.util.ArrayList;
 import java.util.HashMap;
-import java.util.HashSet;
 import java.util.List;
 import java.util.Map;
 import java.util.Map.Entry;
@@ -22,7 +19,6 @@
 import javax.management.AttributeList;
 import javax.management.MBeanAttributeInfo;
 import javax.management.MBeanInfo;
-import javax.management.MBeanServer;
 import javax.management.MBeanServerConnection;
 import javax.management.ObjectInstance;
 import javax.management.ObjectName;
@@ -61,7 +57,7 @@
 
 	private static final Logger log = LoggerFactory.getLogger(JmxUtils.class);
 
-    /**
+	/**
 	 * Merges two lists of servers (and their queries). Based on the equality of both sets of objects.
 	 * Public for testing purposes.
 	 */
@@ -335,10 +331,6 @@
 	 * Helper method for connecting to a Server. You need to close the resulting connection.
 	 */
 	public static JMXConnector getServerConnection(Server server) throws Exception {
-        if (server.isLocal()) {
-            MBeanServer mbeanServer = server.getLocalMBeanServer();
-            return new LocalJMXConnector(mbeanServer);
-        }
 		JMXServiceURL url = new JMXServiceURL(server.getUrl());
 
 		if (server.getProtocolProviderPackages() != null && server.getProtocolProviderPackages().contains("weblogic"))
@@ -348,7 +340,7 @@
 
 	}
 
-    /**
+	/**
 	 * Generates the proper username/password environment for JMX connections.
 	 */
 	public static Map<String, String> getWebLogicEnvironment(Server server) {
@@ -488,17 +480,6 @@
 		ObjectMapper mapper = new ObjectMapper();
 		JmxProcess jmx = mapper.readValue(file, JmxProcess.class);
 		jmx.setName(file.getName());
-		return jmx;
-	}
-
-	/**
-	 * Uses jackson to load json configuration from a File into a full object
-	 * tree representation of that json.
-	 */
-	public static JmxProcess getJmxProcess(String name, InputStream in) throws JsonParseException, JsonMappingException, IOException {
-		ObjectMapper mapper = new ObjectMapper();
-		JmxProcess jmx = mapper.readValue(in, JmxProcess.class);
-		jmx.setName(name);
 		return jmx;
 	}
 
@@ -659,11 +640,7 @@
 	}
 
 
-<<<<<<< HEAD
-    /**
-=======
-	/**
->>>>>>> 96cc5489
+	/**
 	 * Replaces all . with _ and removes all spaces and double/single quotes.
 	 */
 	public static String cleanupStr(String name) {
@@ -702,30 +679,6 @@
 	}
 
 
-<<<<<<< HEAD
-    /**
-   	 * Given a typeName string, get the first match from the typeNames setting.
-   	 * In other words, suppose you have:
-   	 *
-   	 * typeName=name=PS Eden Space,type=MemoryPool
-   	 *
-   	 * If you addTypeName("name"), then it'll retrieve 'PS Eden Space' from the string
-   	 */
-    public static String getConcatedTypeNameValues(Query query, List<String> typeNames, String typeName) {
-        Set<String> queryTypeNames = query.getTypeNames();
-        if (queryTypeNames != null && queryTypeNames.size() > 0) {
-            List<String> allNames = new ArrayList<String>(queryTypeNames);
-            for (String name : typeNames) {
-                if (!allNames.contains(name)) {
-                    allNames.add(name);
-                }
-            }
-            return getConcatedTypeNameValues(allNames, typeName);
-        } else {
-            return getConcatedTypeNameValues(typeNames, typeName);
-        }
-    }
-=======
 	/**
 	 * Given a typeName string, get the first match from the typeNames setting.
 	 * In other words, suppose you have:
@@ -750,7 +703,6 @@
 		}
 	}
 
->>>>>>> 96cc5489
 	/** */
 	private static String getTypeNameValue(String typeName, String[] tokens) {
 		boolean foundIt = false;
